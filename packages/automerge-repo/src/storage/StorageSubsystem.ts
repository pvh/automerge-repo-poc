import * as A from "@automerge/automerge"
<<<<<<< HEAD
import {DocumentId} from "../types.js"
import {StorageAdapter, StorageKey} from "./StorageAdapter.js"
import {mergeArrays} from "../helpers/mergeArrays.js"
import * as sha256 from "fast-sha256"

// Metadata about a chunk of data loaded from storage. This is stored on the 
// StorageSubsystem so when we are compacting we know what chunks we can safely delete
type StorageChunkInfo = {
  key: StorageKey,
  type: ChunkType,
  size: number,
}

export type ChunkType = "snapshot" | "incremental"

function keyHash(binary: Uint8Array) {
  const hash = sha256.hash(binary)
  const hashArray = Array.from(new Uint8Array(hash)) // convert buffer to byte array
  const hashHex = hashArray.map(b => ("00" + b.toString(16)).slice(-2)).join("") // convert bytes to hex string
  return hashHex
}

function headsHash(heads: A.Heads): string {
  let encoder = new TextEncoder()
  let headsbinary = mergeArrays(heads.map(h => encoder.encode(h)))
  return keyHash(headsbinary)

}

export class StorageSubsystem {
  #storageAdapter: StorageAdapter
  #chunkInfos: Map<DocumentId, StorageChunkInfo[]> = new Map()
=======
import { type EncodedDocumentId } from "../types.js"
import { mergeArrays } from "../helpers/mergeArrays.js"
import { StorageAdapter } from "./StorageAdapter.js"

export class StorageSubsystem {
  #storageAdapter: StorageAdapter
  #changeCount: Record<EncodedDocumentId, number> = {}
>>>>>>> 014dbaad

  constructor(storageAdapter: StorageAdapter) {
    this.#storageAdapter = storageAdapter
  }

<<<<<<< HEAD
  async #saveIncremental(documentId: DocumentId, doc: A.Doc<unknown>): Promise<void> {
    const binary = A.saveIncremental(doc)
    if (binary && binary.length > 0) {
      const key = [documentId, "incremental", keyHash(binary)]
      await this.#storageAdapter.save(key, binary)
      if (!this.#chunkInfos.has(documentId)) {
        this.#chunkInfos.set(documentId, [])
      }
      this.#chunkInfos.get(documentId)!!.push({
        key,
        type: "incremental",
        size: binary.length
      })
    } else {
      return Promise.resolve()
    }
  }

  async #saveTotal(documentId: DocumentId, doc: A.Doc<unknown>, sourceChunks: StorageChunkInfo[]): Promise<void> {
    const binary = A.save(doc)
    const key = [documentId, "snapshot", headsHash(A.getHeads(doc))]
    const oldKeys = new Set(sourceChunks.map(c => c.key))

    await this.#storageAdapter.save(key, binary)

    for (const key of oldKeys) {
      await this.#storageAdapter.remove(key)
    }
    const newChunkInfos = this.#chunkInfos.get(documentId)?.filter(c => !oldKeys.has(c.key)) ?? []
    newChunkInfos.push({key, type: "snapshot", size: binary.length})
    this.#chunkInfos.set(documentId, newChunkInfos)
  }

  async loadBinary(documentId: DocumentId): Promise<Uint8Array> {
    const loaded = await this.#storageAdapter.loadRange([
      documentId,
    ])
    const binaries = []
    const chunkInfos: StorageChunkInfo[] = []
    for (const chunk of loaded) {
      const chunkType = chunkTypeFromKey(chunk.key)
      if (chunkType == null) {
        continue
      }
      chunkInfos.push({
        key: chunk.key,
        type: chunkType,
        size: chunk.data.length
      })
      binaries.push(chunk.data)
    }
    this.#chunkInfos.set(documentId, chunkInfos)
    return mergeArrays(binaries)
  }

  async save(documentId: DocumentId, doc: A.Doc<unknown>): Promise<void> {
    let sourceChunks = this.#chunkInfos.get(documentId) ?? []
    if (this.#shouldCompact(sourceChunks)) {
      this.#saveTotal(documentId, doc, sourceChunks)
=======
  #saveIncremental(encodedDocumentId: EncodedDocumentId, doc: A.Doc<unknown>) {
    const binary = A.saveIncremental(doc)
    if (binary && binary.length > 0) {
      if (!this.#changeCount[encodedDocumentId]) {
        this.#changeCount[encodedDocumentId] = 0
      }

      this.#storageAdapter.save(
        `${encodedDocumentId}.incremental.${
          this.#changeCount[encodedDocumentId]
        }`,
        binary
      )

      this.#changeCount[encodedDocumentId]++
    }
  }

  #saveTotal(encodedDocumentId: EncodedDocumentId, doc: A.Doc<unknown>) {
    const binary = A.save(doc)
    this.#storageAdapter.save(`${encodedDocumentId}.snapshot`, binary)

    for (let i = 0; i < this.#changeCount[encodedDocumentId]; i++) {
      this.#storageAdapter.remove(`${encodedDocumentId}.incremental.${i}`)
    }

    this.#changeCount[encodedDocumentId] = 0
  }

  async loadBinary(encodedDocumentId: EncodedDocumentId): Promise<Uint8Array> {
    const result = []
    let binary = await this.#storageAdapter.load(
      `${encodedDocumentId}.snapshot`
    )
    if (binary && binary.length > 0) {
      result.push(binary)
    }

    let index = 0
    while (
      (binary = await this.#storageAdapter.load(
        `${encodedDocumentId}.incremental.${index}`
      ))
    ) {
      this.#changeCount[encodedDocumentId] = index + 1
      if (binary && binary.length > 0) result.push(binary)
      index += 1
    }

    return mergeArrays(result)
  }

  async load<T>(
    encodedDocumentId: EncodedDocumentId,
    prevDoc: A.Doc<T> = A.init<T>()
  ): Promise<A.Doc<T>> {
    const doc = A.loadIncremental(
      prevDoc,
      await this.loadBinary(encodedDocumentId)
    )
    A.saveIncremental(doc)
    return doc
  }

  save(encodedDocumentId: EncodedDocumentId, doc: A.Doc<unknown>) {
    if (this.#shouldCompact(encodedDocumentId)) {
      this.#saveTotal(encodedDocumentId, doc)
>>>>>>> 014dbaad
    } else {
      this.#saveIncremental(encodedDocumentId, doc)
    }
  }

<<<<<<< HEAD
  async remove(documentId: DocumentId) {
    this.#storageAdapter.remove([documentId, "snapshot"])
    this.#storageAdapter.removeRange([documentId, "incremental"])
  }

  #shouldCompact(sourceChunks: StorageChunkInfo[]) {
    // compact if the incremental size is greater than the snapshot size
    let snapshotSize = 0
    let incrementalSize = 0
    for (const chunk of sourceChunks) {
      if (chunk.type === "snapshot") {
        snapshotSize += chunk.size
      } else {
        incrementalSize += chunk.size
      }
=======
  remove(encodedDocumentId: EncodedDocumentId) {
    this.#storageAdapter.remove(`${encodedDocumentId}.snapshot`)

    for (let i = 0; i < this.#changeCount[encodedDocumentId]; i++) {
      this.#storageAdapter.remove(`${encodedDocumentId}.incremental.${i}`)
>>>>>>> 014dbaad
    }
    return incrementalSize > snapshotSize
  }
}

<<<<<<< HEAD
function chunkTypeFromKey(key: StorageKey): ChunkType | null {
  if (key.length < 2) {
    return null
  }
  const chunkTypeStr = key[key.length - 2]
  if (chunkTypeStr === "snapshot" || chunkTypeStr === "incremental") {
    const chunkType: ChunkType = chunkTypeStr
    return chunkType
  } else {
    return null
=======
  // TODO: make this, you know, good.
  #shouldCompact(encodedDocumentId: EncodedDocumentId) {
    return this.#changeCount[encodedDocumentId] >= 20
>>>>>>> 014dbaad
  }
}<|MERGE_RESOLUTION|>--- conflicted
+++ resolved
@@ -1,9 +1,8 @@
 import * as A from "@automerge/automerge"
-<<<<<<< HEAD
-import {DocumentId} from "../types.js"
 import {StorageAdapter, StorageKey} from "./StorageAdapter.js"
-import {mergeArrays} from "../helpers/mergeArrays.js"
 import * as sha256 from "fast-sha256"
+import { type EncodedDocumentId } from "../types.js"
+import { mergeArrays } from "../helpers/mergeArrays.js"
 
 // Metadata about a chunk of data loaded from storage. This is stored on the 
 // StorageSubsystem so when we are compacting we know what chunks we can safely delete
@@ -31,23 +30,13 @@
 
 export class StorageSubsystem {
   #storageAdapter: StorageAdapter
-  #chunkInfos: Map<DocumentId, StorageChunkInfo[]> = new Map()
-=======
-import { type EncodedDocumentId } from "../types.js"
-import { mergeArrays } from "../helpers/mergeArrays.js"
-import { StorageAdapter } from "./StorageAdapter.js"
-
-export class StorageSubsystem {
-  #storageAdapter: StorageAdapter
-  #changeCount: Record<EncodedDocumentId, number> = {}
->>>>>>> 014dbaad
+  #chunkInfos: Map<EncodedDocumentId, StorageChunkInfo[]> = new Map()
 
   constructor(storageAdapter: StorageAdapter) {
     this.#storageAdapter = storageAdapter
   }
 
-<<<<<<< HEAD
-  async #saveIncremental(documentId: DocumentId, doc: A.Doc<unknown>): Promise<void> {
+  async #saveIncremental(documentId: EncodedDocumentId, doc: A.Doc<unknown>): Promise<void> {
     const binary = A.saveIncremental(doc)
     if (binary && binary.length > 0) {
       const key = [documentId, "incremental", keyHash(binary)]
@@ -65,7 +54,7 @@
     }
   }
 
-  async #saveTotal(documentId: DocumentId, doc: A.Doc<unknown>, sourceChunks: StorageChunkInfo[]): Promise<void> {
+  async #saveTotal(documentId: EncodedDocumentId, doc: A.Doc<unknown>, sourceChunks: StorageChunkInfo[]): Promise<void> {
     const binary = A.save(doc)
     const key = [documentId, "snapshot", headsHash(A.getHeads(doc))]
     const oldKeys = new Set(sourceChunks.map(c => c.key))
@@ -80,7 +69,7 @@
     this.#chunkInfos.set(documentId, newChunkInfos)
   }
 
-  async loadBinary(documentId: DocumentId): Promise<Uint8Array> {
+  async loadBinary(documentId: EncodedDocumentId): Promise<Uint8Array> {
     const loaded = await this.#storageAdapter.loadRange([
       documentId,
     ])
@@ -102,86 +91,16 @@
     return mergeArrays(binaries)
   }
 
-  async save(documentId: DocumentId, doc: A.Doc<unknown>): Promise<void> {
+  async save(documentId: EncodedDocumentId, doc: A.Doc<unknown>): Promise<void> {
     let sourceChunks = this.#chunkInfos.get(documentId) ?? []
     if (this.#shouldCompact(sourceChunks)) {
       this.#saveTotal(documentId, doc, sourceChunks)
-=======
-  #saveIncremental(encodedDocumentId: EncodedDocumentId, doc: A.Doc<unknown>) {
-    const binary = A.saveIncremental(doc)
-    if (binary && binary.length > 0) {
-      if (!this.#changeCount[encodedDocumentId]) {
-        this.#changeCount[encodedDocumentId] = 0
-      }
-
-      this.#storageAdapter.save(
-        `${encodedDocumentId}.incremental.${
-          this.#changeCount[encodedDocumentId]
-        }`,
-        binary
-      )
-
-      this.#changeCount[encodedDocumentId]++
+    } else {
+      this.#saveIncremental(documentId, doc)
     }
   }
 
-  #saveTotal(encodedDocumentId: EncodedDocumentId, doc: A.Doc<unknown>) {
-    const binary = A.save(doc)
-    this.#storageAdapter.save(`${encodedDocumentId}.snapshot`, binary)
-
-    for (let i = 0; i < this.#changeCount[encodedDocumentId]; i++) {
-      this.#storageAdapter.remove(`${encodedDocumentId}.incremental.${i}`)
-    }
-
-    this.#changeCount[encodedDocumentId] = 0
-  }
-
-  async loadBinary(encodedDocumentId: EncodedDocumentId): Promise<Uint8Array> {
-    const result = []
-    let binary = await this.#storageAdapter.load(
-      `${encodedDocumentId}.snapshot`
-    )
-    if (binary && binary.length > 0) {
-      result.push(binary)
-    }
-
-    let index = 0
-    while (
-      (binary = await this.#storageAdapter.load(
-        `${encodedDocumentId}.incremental.${index}`
-      ))
-    ) {
-      this.#changeCount[encodedDocumentId] = index + 1
-      if (binary && binary.length > 0) result.push(binary)
-      index += 1
-    }
-
-    return mergeArrays(result)
-  }
-
-  async load<T>(
-    encodedDocumentId: EncodedDocumentId,
-    prevDoc: A.Doc<T> = A.init<T>()
-  ): Promise<A.Doc<T>> {
-    const doc = A.loadIncremental(
-      prevDoc,
-      await this.loadBinary(encodedDocumentId)
-    )
-    A.saveIncremental(doc)
-    return doc
-  }
-
-  save(encodedDocumentId: EncodedDocumentId, doc: A.Doc<unknown>) {
-    if (this.#shouldCompact(encodedDocumentId)) {
-      this.#saveTotal(encodedDocumentId, doc)
->>>>>>> 014dbaad
-    } else {
-      this.#saveIncremental(encodedDocumentId, doc)
-    }
-  }
-
-<<<<<<< HEAD
-  async remove(documentId: DocumentId) {
+  async remove(documentId: EncodedDocumentId) {
     this.#storageAdapter.remove([documentId, "snapshot"])
     this.#storageAdapter.removeRange([documentId, "incremental"])
   }
@@ -196,19 +115,11 @@
       } else {
         incrementalSize += chunk.size
       }
-=======
-  remove(encodedDocumentId: EncodedDocumentId) {
-    this.#storageAdapter.remove(`${encodedDocumentId}.snapshot`)
-
-    for (let i = 0; i < this.#changeCount[encodedDocumentId]; i++) {
-      this.#storageAdapter.remove(`${encodedDocumentId}.incremental.${i}`)
->>>>>>> 014dbaad
     }
     return incrementalSize > snapshotSize
   }
 }
 
-<<<<<<< HEAD
 function chunkTypeFromKey(key: StorageKey): ChunkType | null {
   if (key.length < 2) {
     return null
@@ -219,10 +130,5 @@
     return chunkType
   } else {
     return null
-=======
-  // TODO: make this, you know, good.
-  #shouldCompact(encodedDocumentId: EncodedDocumentId) {
-    return this.#changeCount[encodedDocumentId] >= 20
->>>>>>> 014dbaad
   }
 }