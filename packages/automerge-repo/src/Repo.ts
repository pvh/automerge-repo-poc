import { next as Automerge } from "@automerge/automerge"
import debug from "debug"
import { EventEmitter } from "eventemitter3"
<<<<<<< HEAD
import { DocHandle } from "./DocHandle.js"
=======
import { DocHandle, DocHandleEncodedChangePayload } from "./DocHandle.js"
>>>>>>> 4e726dd0
import {
  generateAutomergeUrl,
  isValidAutomergeUrl,
  parseAutomergeUrl,
  parseLegacyUUID,
} from "./DocUrl.js"
<<<<<<< HEAD
=======
import { throttle } from "./helpers/throttle.js"
>>>>>>> 4e726dd0
import { NetworkAdapter } from "./network/NetworkAdapter.js"
import { NetworkSubsystem } from "./network/NetworkSubsystem.js"
import { StorageAdapter } from "./storage/StorageAdapter.js"
import { StorageSubsystem } from "./storage/StorageSubsystem.js"
import { CollectionSynchronizer } from "./synchronizer/CollectionSynchronizer.js"
import { DocumentId, PeerId, type AutomergeUrl } from "./types.js"

/** A Repo is a collection of documents with networking, syncing, and storage capabilities. */
/** The `Repo` is the main entry point of this library
 *
 * @remarks
 * To construct a `Repo` you will need an {@link StorageAdapter} and one or
 * more {@link NetworkAdapter}s. Once you have a `Repo` you can use it to
 * obtain {@link DocHandle}s.
 */
export class Repo extends EventEmitter<RepoEvents> {
  #log: debug.Debugger

  /** @hidden */
  networkSubsystem: NetworkSubsystem
  /** @hidden */
  storageSubsystem?: StorageSubsystem

  /** The debounce rate is adjustable on the repo. */
  /** @hidden */
  saveDebounceRate = 100

  #handleCache: Record<DocumentId, DocHandle<any>> = {}

  /** By default, we share generously with all peers. */
  /** @hidden */
  sharePolicy: SharePolicy = async () => true

  constructor({ storage, network, peerId, sharePolicy }: RepoConfig) {
    super()
    this.#log = debug(`automerge-repo:repo`)
    this.sharePolicy = sharePolicy ?? this.sharePolicy

    // DOC COLLECTION

    // The `document` event is fired by the DocCollection any time we create a new document or look
    // up a document by ID. We listen for it in order to wire up storage and network synchronization.
    this.on("document", async ({ handle, isNew }) => {
      if (storageSubsystem) {
        // Save when the document changes, but no more often than saveDebounceRate.
        const saveFn = ({
          handle,
          doc,
        }: DocHandleEncodedChangePayload<any>) => {
          void storageSubsystem.saveDoc(handle.documentId, doc)
        }
        const debouncedSaveFn = handle.on(
          "heads-changed",
          throttle(saveFn, this.saveDebounceRate)
        )

        if (isNew) {
          // this is a new document, immediately save it
          await storageSubsystem.saveDoc(handle.documentId, handle.docSync()!)
        } else {
          // Try to load from disk
          const loadedDoc = await storageSubsystem.loadDoc(handle.documentId)
          if (loadedDoc) {
            handle.update(() => loadedDoc)
          }
        }
      }

      handle.on("unavailable", () => {
        this.#log("document unavailable", { documentId: handle.documentId })
        this.emit("unavailable-document", {
          documentId: handle.documentId,
        })
      })

      if (this.networkSubsystem.isReady()) {
        handle.request()
      } else {
        handle.awaitNetwork()
        this.networkSubsystem
          .whenReady()
          .then(() => {
            handle.networkReady()
          })
          .catch(err => {
            this.#log("error waiting for network", { err })
          })
      }

      // Register the document with the synchronizer. This advertises our interest in the document.
      synchronizer.addDocument(handle.documentId)
    })

    this.on("delete-document", ({ documentId }) => {
      // TODO Pass the delete on to the network
      // synchronizer.removeDocument(documentId)

      if (storageSubsystem) {
        storageSubsystem.remove(documentId).catch(err => {
          this.#log("error deleting document", { documentId, err })
        })
      }
    })

    // SYNCHRONIZER
    // The synchronizer uses the network subsystem to keep documents in sync with peers.
    const synchronizer = new CollectionSynchronizer(this)

    // When the synchronizer emits messages, send them to peers
    synchronizer.on("message", message => {
      this.#log(`sending ${message.type} message to ${message.targetId}`)
      networkSubsystem.send(message)
    })

    // STORAGE
    // The storage subsystem has access to some form of persistence, and deals with save and loading documents.
    const storageSubsystem = storage ? new StorageSubsystem(storage) : undefined
    this.storageSubsystem = storageSubsystem

    // NETWORK
    // The network subsystem deals with sending and receiving messages to and from peers.
    const networkSubsystem = new NetworkSubsystem(network, peerId)
    this.networkSubsystem = networkSubsystem

    // When we get a new peer, register it with the synchronizer
    networkSubsystem.on("peer", async ({ peerId }) => {
      this.#log("peer connected", { peerId })
      synchronizer.addPeer(peerId)
    })

    // When a peer disconnects, remove it from the synchronizer
    networkSubsystem.on("peer-disconnected", ({ peerId }) => {
      synchronizer.removePeer(peerId)
    })

    // Handle incoming messages
    networkSubsystem.on("message", async msg => {
      await synchronizer.receiveMessage(msg)
    })
  }

  /** Returns an existing handle if we have it; creates one otherwise. */
  #getHandle<T>(
    /** The documentId of the handle to look up or create */
    documentId: DocumentId,

    /** If we know we're creating a new document, specify this so we can have access to it immediately */
    isNew: boolean
  ) {
    // If we have the handle cached, return it
    if (this.#handleCache[documentId]) return this.#handleCache[documentId]

    // If not, create a new handle, cache it, and return it
    if (!documentId) throw new Error(`Invalid documentId ${documentId}`)
    const handle = new DocHandle<T>(documentId, { isNew })
    this.#handleCache[documentId] = handle
    return handle
  }

  /** Returns all the handles we have cached. */
  get handles() {
    return this.#handleCache
  }

  /**
   * Creates a new document and returns a handle to it. The initial value of the document is
   * an empty object `{}`. Its documentId is generated by the system. we emit a `document` event
   * to advertise interest in the document.
   */
  create<T>(): DocHandle<T> {
    // TODO:
    // either
    // - pass an initial value and do something like this to ensure that you get a valid initial value

    // const myInitialValue = {
    //   tasks: [],
    //   filter: "all",
    //
    // const guaranteeInitialValue = (doc: any) => {
    // if (!doc.tasks) doc.tasks = []
    // if (!doc.filter) doc.filter = "all"

    //   return { ...myInitialValue, ...doc }
    // }

    // or
    // - pass a "reify" function that takes a `<any>` and returns `<T>`

    // Generate a new UUID and store it in the buffer
    const { documentId } = parseAutomergeUrl(generateAutomergeUrl())
    const handle = this.#getHandle<T>(documentId, true) as DocHandle<T>
    this.emit("document", { handle, isNew: true })
    return handle
  }

  /** Create a new DocHandle by cloning the history of an existing DocHandle.
   *
   * @param clonedHandle - The handle to clone
   *
   * @remarks This is a wrapper around the `clone` function in the Automerge library.
   * The new `DocHandle` will have a new URL but will share history with the original,
   * which means that changes made to the cloned handle can be sensibly merged back
   * into the original.
   *
   * Any peers this `Repo` is connected to for whom `sharePolicy` returns `true` will
   * be notified of the newly created DocHandle.
   *
   * @throws if the cloned handle is not yet ready or if
   * `clonedHandle.docSync()` returns `undefined` (i.e. the handle is unavailable).
   */
  clone<T>(clonedHandle: DocHandle<T>) {
    if (!clonedHandle.isReady()) {
      throw new Error(
        `Cloned handle is not yet in ready state.
        (Try await handle.waitForReady() first.)`
      )
    }

    const sourceDoc = clonedHandle.docSync()
    if (!sourceDoc) {
      throw new Error("Cloned handle doesn't have a document.")
    }

    const handle = this.create<T>()

    handle.update(() => {
      // we replace the document with the new cloned one
      return Automerge.clone(sourceDoc)
    })

    return handle
  }

  /**
   * Retrieves a document by id. It gets data from the local system, but also emits a `document`
   * event to advertise interest in the document.
   */
  find<T>(
    /** The documentId of the handle to retrieve */
    automergeUrl: AutomergeUrl
  ): DocHandle<T> {
    if (!isValidAutomergeUrl(automergeUrl)) {
      const maybeAutomergeUrl = parseLegacyUUID(automergeUrl)
      if (maybeAutomergeUrl) {
        console.warn(
          "Legacy UUID document ID detected, converting to AutomergeUrl. This will be removed in a future version."
        )
        automergeUrl = maybeAutomergeUrl
      } else {
        throw new Error(`Invalid AutomergeUrl: '${automergeUrl}'`)
      }
    }

    const { documentId } = parseAutomergeUrl(automergeUrl)
    // If we have the handle cached, return it
    if (this.#handleCache[documentId]) {
      if (this.#handleCache[documentId].isUnavailable()) {
        // this ensures that the event fires after the handle has been returned
        setTimeout(() => {
          this.#handleCache[documentId].emit("unavailable", {
            handle: this.#handleCache[documentId],
          })
        })
      }
      return this.#handleCache[documentId]
    }

    const handle = this.#getHandle<T>(documentId, false) as DocHandle<T>
    this.emit("document", { handle, isNew: false })
    return handle
  }

  delete(
    /** The documentId of the handle to delete */
    id: DocumentId | AutomergeUrl
  ) {
    if (isValidAutomergeUrl(id)) id = parseAutomergeUrl(id).documentId

    const handle = this.#getHandle(id, false)
    handle.delete()

    delete this.#handleCache[id]
    this.emit("delete-document", { documentId: id })
  }
}

export interface RepoConfig {
  /** Our unique identifier */
  peerId?: PeerId

  /** A storage adapter can be provided, or not */
  storage?: StorageAdapter

  /** One or more network adapters must be provided */
  network: NetworkAdapter[]

  /**
   * Normal peers typically share generously with everyone (meaning we sync all our documents with
   * all peers). A server only syncs documents that a peer explicitly requests by ID.
   */
  sharePolicy?: SharePolicy
}

/** A function that determines whether we should share a document with a peer
 *
 * @remarks
 * This function is called by the {@link Repo} every time a new document is created
 * or discovered (such as when another peer starts syncing with us). If this
 * function returns `true` then the {@link Repo} will begin sharing the new
 * document with the peer given by `peerId`.
 * */
export type SharePolicy = (
  peerId: PeerId,
  documentId?: DocumentId
) => Promise<boolean>

// events & payloads
export interface RepoEvents {
  /** A new document was created or discovered */
  document: (arg: DocumentPayload) => void
  /** A document was deleted */
  "delete-document": (arg: DeleteDocumentPayload) => void
  /** A document was marked as unavailable (we don't have it and none of our peers have it) */
  "unavailable-document": (arg: DeleteDocumentPayload) => void
}

export interface DocumentPayload {
  handle: DocHandle<any>
  isNew: boolean
}

export interface DeleteDocumentPayload {
  documentId: DocumentId
}<|MERGE_RESOLUTION|>--- conflicted
+++ resolved
@@ -1,21 +1,14 @@
 import { next as Automerge } from "@automerge/automerge"
 import debug from "debug"
 import { EventEmitter } from "eventemitter3"
-<<<<<<< HEAD
-import { DocHandle } from "./DocHandle.js"
-=======
 import { DocHandle, DocHandleEncodedChangePayload } from "./DocHandle.js"
->>>>>>> 4e726dd0
 import {
   generateAutomergeUrl,
   isValidAutomergeUrl,
   parseAutomergeUrl,
   parseLegacyUUID,
 } from "./DocUrl.js"
-<<<<<<< HEAD
-=======
 import { throttle } from "./helpers/throttle.js"
->>>>>>> 4e726dd0
 import { NetworkAdapter } from "./network/NetworkAdapter.js"
 import { NetworkSubsystem } from "./network/NetworkSubsystem.js"
 import { StorageAdapter } from "./storage/StorageAdapter.js"
