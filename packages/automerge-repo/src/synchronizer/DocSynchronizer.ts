import * as A from "@automerge/automerge"
<<<<<<< HEAD
import { DocHandle, READY, REQUESTING, UNAVAILABLE } from "../DocHandle.js"
=======
import {
  DocHandle,
  DocHandleOutboundEphemeralMessagePayload,
  READY,
  REQUESTING,
} from "../DocHandle.js"
>>>>>>> dda6fbb3
import { PeerId } from "../types.js"
import { Synchronizer } from "./Synchronizer.js"

import debug from "debug"
<<<<<<< HEAD
import {
  isDocumentUnavailableMessage,
  isRequestMessage,
  SynchronizerMessage,
} from "../network/NetworkAdapter.js"

type PeerDocumentStatus = "unknown" | "has" | "unavailable" | "wants"
=======
import { EphemeralMessage, Message, SyncMessage } from "../network/messages.js"
import { decode } from "cbor-x"
>>>>>>> dda6fbb3

/**
 * DocSynchronizer takes a handle to an Automerge document, and receives & dispatches sync messages
 * to bring it inline with all other peers' versions.
 */
export class DocSynchronizer extends Synchronizer {
  #log: debug.Debugger
  #conciseLog: debug.Debugger
  #opsLog: debug.Debugger

  /** Active peers */
  #peers: PeerId[] = []

  #peerDocumentStatuses: Record<PeerId, PeerDocumentStatus> = {}

  /** Sync state for each peer we've communicated with (including inactive peers) */
  #syncStates: Record<PeerId, A.SyncState> = {}

  #pendingSyncMessages: Array<SynchronizerMessage> = []

  #syncStarted = false

  constructor(private handle: DocHandle<any>) {
    super()
    const docId = handle.documentId.slice(0, 5)
    this.#conciseLog = debug(`automerge-repo:concise:docsync:${docId}`) // Only logs one line per receive/send
    this.#log = debug(`automerge-repo:docsync:${docId}`)
    this.#opsLog = debug(`automerge-repo:ops:docsync:${docId}`) // Log list of ops of each message

    handle.on("change", () => this.#syncWithPeers())

    handle.on("ephemeral-message-outbound", payload =>
      this.#broadcastToPeers(payload)
    )

    // Process pending sync messages immediately after the handle becomes ready.
    void (async () => {
      await handle.doc([READY, REQUESTING])
      this.#processAllPendingSyncMessages()
    })()
  }

  get peerStates() {
    return this.#peerDocumentStatuses
  }

  get documentId() {
    return this.handle.documentId
  }

  /// PRIVATE

  async #syncWithPeers() {
    this.#log(`syncWithPeers`)
    const doc = await this.handle.doc()
    if (doc === undefined) return
    this.#peers.forEach(peerId => this.#sendSyncMessage(peerId, doc))
  }

  async #broadcastToPeers({ data }: DocHandleOutboundEphemeralMessagePayload) {
    this.#log(`broadcastToPeers`, this.#peers)
    this.#peers.forEach(peerId => this.#sendEphemeralMessage(peerId, data))
  }

  #sendEphemeralMessage(peerId: PeerId, data: Uint8Array) {
    this.#log(`sendEphemeralMessage ->${peerId}`)

    this.emit("message", {
      type: "ephemeral",
      targetId: peerId,
      documentId: this.handle.documentId,
      data,
    })
  }

  #getSyncState(peerId: PeerId) {
    if (!this.#peers.includes(peerId)) {
      this.#log("adding a new peer", peerId)
      this.#peers.push(peerId)
    }

    // when a peer is added, we don't know if it has the document or not
    if (!(peerId in this.#peerDocumentStatuses)) {
      this.#peerDocumentStatuses[peerId] = "unknown"
    }

    return this.#syncStates[peerId] ?? A.initSyncState()
  }

  #setSyncState(peerId: PeerId, syncState: A.SyncState) {
    // TODO: we maybe should be persisting sync states. But we want to be careful about how often we
    // do that, because it can generate a lot of disk activity.

    // TODO: we only need to do this on reconnect

    this.#syncStates[peerId] = syncState
  }

  #sendSyncMessage(peerId: PeerId, doc: A.Doc<unknown>) {
    this.#log(`sendSyncMessage ->${peerId}`)

    const syncState = this.#getSyncState(peerId)
    const [newSyncState, message] = A.generateSyncMessage(doc, syncState)
    this.#setSyncState(peerId, newSyncState)
    if (message) {
      this.#logMessage(`sendSyncMessage 🡒 ${peerId}`, message)

      const decoded = A.decodeSyncMessage(message)

      if (
        !this.handle.isReady() &&
        decoded.heads.length === 0 &&
        newSyncState.sharedHeads.length === 0 &&
        !Object.values(this.#peerDocumentStatuses).includes("has") &&
        this.#peerDocumentStatuses[peerId] === "unknown"
      ) {
        // we don't have the document (or access to it), so we request it
        this.emit("message", {
          type: "request",
          targetId: peerId,
          documentId: this.handle.documentId,
          data: message,
        })
      } else {
        this.emit("message", {
          type: "sync",
          targetId: peerId,
          data: message,
          documentId: this.handle.documentId,
        })
      }

      // if we have sent heads, then the peer now has or will have the document
      if (decoded.heads.length > 0) {
        this.#peerDocumentStatuses[peerId] = "has"
      }
    }
  }

  #logMessage = (label: string, message: Uint8Array) => {
    // This is real expensive...
    return

    const size = message.byteLength
    const logText = `${label} ${size}b`
    const decoded = A.decodeSyncMessage(message)

    this.#conciseLog(logText)
    this.#log(logText, decoded)

    // expanding is expensive, so only do it if we're logging at this level
    const expanded = this.#opsLog.enabled
      ? decoded.changes.flatMap(change =>
          A.decodeChange(change).ops.map(op => JSON.stringify(op))
        )
      : null
    this.#opsLog(logText, expanded)
  }

  /// PUBLIC

  hasPeer(peerId: PeerId) {
    return this.#peers.includes(peerId)
  }

  beginSync(peerIds: PeerId[]) {
    this.#log(`beginSync: ${peerIds.join(", ")}`)

    // At this point if we don't have anything in our storage, we need to use an empty doc to sync
    // with; but we don't want to surface that state to the front end
    void this.handle.doc([READY, REQUESTING, UNAVAILABLE]).then(doc => {
      // if we don't have any peers, then we can say the document is unavailable

      // HACK: if we have a sync state already, we round-trip it through the encoding system to make
      // sure state is preserved. This prevents an infinite loop caused by failed attempts to send
      // messages during disconnection.
      // TODO: cover that case with a test and remove this hack
      peerIds.forEach(peerId => {
        const syncStateRaw = this.#getSyncState(peerId)
        const syncState = A.decodeSyncState(A.encodeSyncState(syncStateRaw))
        this.#setSyncState(peerId, syncState)
      })

      // we register out peers first, then say that sync has started
      this.#syncStarted = true
      this.#checkDocUnavailable()

      if (doc === undefined) return

      peerIds.forEach(peerId => {
        this.#sendSyncMessage(peerId, doc)
      })
    })
  }

  endSync(peerId: PeerId) {
    this.#log(`removing peer ${peerId}`)
    this.#peers = this.#peers.filter(p => p !== peerId)
  }

<<<<<<< HEAD
  receiveSyncMessage(message: SynchronizerMessage) {
=======
  receiveMessage(message: Message) {
    switch (message.type) {
      case "sync":
        this.receiveSyncMessage(message)
        break
      case "ephemeral":
        this.receiveEphemeralMessage(message)
        break
      default:
        throw new Error(`unknown message type: ${message}`)
    }
  }

  receiveEphemeralMessage(message: EphemeralMessage) {
    if (message.documentId !== this.handle.documentId)
      throw new Error(`channelId doesn't match documentId`)

    const { senderId, data } = message

    const contents = decode(data)

    this.handle.emit("ephemeral-message", {
      handle: this.handle,
      senderId,
      message: contents,
    })

    this.#peers.forEach(peerId => {
      if (peerId === senderId) return
      this.emit("message", {
        ...message,
        targetId: peerId,
      })
    })
  }

  receiveSyncMessage(message: SyncMessage) {
>>>>>>> dda6fbb3
    if (message.documentId !== this.handle.documentId)
      throw new Error(`channelId doesn't match documentId`)

    // We need to block receiving the syncMessages until we've checked local storage
    if (!this.handle.inState([READY, REQUESTING, UNAVAILABLE])) {
      this.#pendingSyncMessages.push(message)
      return
    }

    this.#processAllPendingSyncMessages()
    this.#processSyncMessage(message)
  }

  #processSyncMessage(message: SynchronizerMessage) {
    // if a peer is requesting the document, we know they don't have it
    if (isDocumentUnavailableMessage(message)) {
      this.#peerDocumentStatuses[message.senderId] = "unavailable"
      this.#checkDocUnavailable()
      return
    }

    if (isRequestMessage(message)) {
      this.#peerDocumentStatuses[message.senderId] = "wants"
    }

    this.#checkDocUnavailable()

    // if the message has heads, then the peer has the document
    if (A.decodeSyncMessage(message.data).heads.length > 0) {
      this.#peerDocumentStatuses[message.senderId] = "has"
    }

    this.handle.update(doc => {
      const [newDoc, newSyncState] = A.receiveSyncMessage(
        doc,
        this.#getSyncState(message.senderId),
        message.data
      )

      this.#setSyncState(message.senderId, newSyncState)

      // respond to just this peer (as required)
      this.#sendSyncMessage(message.senderId, doc)
      return newDoc
    })

    this.#checkDocUnavailable()
  }

  #checkDocUnavailable() {
    // if we know none of the peers have the document, tell all our peers that we don't either
    if (
      this.#syncStarted &&
      this.handle.inState([REQUESTING]) &&
      this.#peers.every(
        peerId =>
          this.#peerDocumentStatuses[peerId] === "unavailable" ||
          this.#peerDocumentStatuses[peerId] === "wants"
      )
    ) {
      this.#peers
        .filter(peerId => this.#peerDocumentStatuses[peerId] === "wants")
        .forEach(peerId => {
          this.emit("message", {
            type: "doc-unavailable",
            documentId: this.handle.documentId,
            targetId: peerId,
          })
        })

      this.handle.unavailable()
    }
  }

  #processAllPendingSyncMessages() {
    for (const message of this.#pendingSyncMessages) {
      this.#processSyncMessage(message)
    }

    this.#pendingSyncMessages = []
  }
}<|MERGE_RESOLUTION|>--- conflicted
+++ resolved
@@ -1,30 +1,22 @@
 import * as A from "@automerge/automerge"
-<<<<<<< HEAD
-import { DocHandle, READY, REQUESTING, UNAVAILABLE } from "../DocHandle.js"
-=======
 import {
   DocHandle,
   DocHandleOutboundEphemeralMessagePayload,
   READY,
   REQUESTING,
 } from "../DocHandle.js"
->>>>>>> dda6fbb3
 import { PeerId } from "../types.js"
 import { Synchronizer } from "./Synchronizer.js"
 
 import debug from "debug"
-<<<<<<< HEAD
 import {
   isDocumentUnavailableMessage,
   isRequestMessage,
   SynchronizerMessage,
-} from "../network/NetworkAdapter.js"
+  } from "../network/messages.js"
 
 type PeerDocumentStatus = "unknown" | "has" | "unavailable" | "wants"
-=======
-import { EphemeralMessage, Message, SyncMessage } from "../network/messages.js"
 import { decode } from "cbor-x"
->>>>>>> dda6fbb3
 
 /**
  * DocSynchronizer takes a handle to an Automerge document, and receives & dispatches sync messages
@@ -225,9 +217,6 @@
     this.#peers = this.#peers.filter(p => p !== peerId)
   }
 
-<<<<<<< HEAD
-  receiveSyncMessage(message: SynchronizerMessage) {
-=======
   receiveMessage(message: Message) {
     switch (message.type) {
       case "sync":
@@ -265,7 +254,6 @@
   }
 
   receiveSyncMessage(message: SyncMessage) {
->>>>>>> dda6fbb3
     if (message.documentId !== this.handle.documentId)
       throw new Error(`channelId doesn't match documentId`)
 
