--- conflicted
+++ resolved
@@ -45,15 +45,10 @@
   networks.
 - `delete(docId: DocumentId)`  
   Deletes the local copy of a document from the local cache and local storage. _This does not currently delete the document from any other peers_.
-<<<<<<< HEAD
 - `import(binary: Uint8Array)`  
-  Imports a document binary (from `Automerge.save(doc)`) into the repo, returning a new handle
-=======
+  Imports a document binary (from `export()` or `Automerge.save(doc)`) into the repo, returning a new handle
 - `export(docId: DocumentId)`  
   Exports the document. Returns a Promise containing either the Uint8Array of the document or undefined if the document is currently unavailable. See the [Automerge binary format spec](https://automerge.org/automerge-binary-format-spec/) for more details on the shape of the Uint8Array.
-- `import(binary: Uint8Array)`  
-  Imports a document binary (from `export()` or `Automerge.save(doc)`) into the repo, returning a new handle
->>>>>>> 97e2ed76
 - `.on("document", ({handle: DocHandle}) => void)`  
   Registers a callback to be fired each time a new document is loaded or created.
 - `.on("delete-document", ({handle: DocHandle}) => void)`  
