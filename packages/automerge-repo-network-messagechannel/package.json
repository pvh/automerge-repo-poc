{
  "name": "@automerge/automerge-repo-network-messagechannel",
  "version": "1.0.17",
  "description": "MessageChannel network adapter for Automerge Repo",
  "repository": "https://github.com/automerge/automerge-repo/tree/master/packages/automerge-repo-network-messagechannel",
  "author": "Peter van Hardenberg <pvh@pvh.ca>",
  "license": "MIT",
  "type": "module",
  "main": "dist/index.js",
  "scripts": {
    "build": "tsc",
    "watch": "npm-watch",
    "test": "vitest"
  },
  "dependencies": {
<<<<<<< HEAD
    "@automerge/automerge": "2.1.7-sync-changes-preview-1",
    "@automerge/automerge-repo": "^1.0.13"
=======
    "@automerge/automerge-repo": "^1.0.17"
>>>>>>> 657e5fc1
  },
  "peerDependencies": {
    "@automerge/automerge": "^2.1.5"
  },
  "watch": {
    "build": {
      "patterns": "./src/**/*",
      "extensions": [
        ".ts"
      ]
    }
  },
  "publishConfig": {
    "access": "public"
  }
}<|MERGE_RESOLUTION|>--- conflicted
+++ resolved
@@ -13,12 +13,8 @@
     "test": "vitest"
   },
   "dependencies": {
-<<<<<<< HEAD
     "@automerge/automerge": "2.1.7-sync-changes-preview-1",
-    "@automerge/automerge-repo": "^1.0.13"
-=======
     "@automerge/automerge-repo": "^1.0.17"
->>>>>>> 657e5fc1
   },
   "peerDependencies": {
     "@automerge/automerge": "^2.1.5"
