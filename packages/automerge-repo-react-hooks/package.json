--- conflicted
+++ resolved
@@ -13,15 +13,10 @@
     "watch": "npm-watch"
   },
   "peerDependencies": {
-    "@automerge/automerge": "^2.1.5"
+    "@automerge/automerge": "2.1.7-sync-changes-preview-1"
   },
   "dependencies": {
-<<<<<<< HEAD
-    "@automerge/automerge": "2.1.7-sync-changes-preview-1",
-    "@automerge/automerge-repo": "^1.0.13",
-=======
     "@automerge/automerge-repo": "^1.0.17",
->>>>>>> 657e5fc1
     "eventemitter3": "^5.0.1",
     "react": "^18.2.0",
     "react-dom": "^18.2.0",
