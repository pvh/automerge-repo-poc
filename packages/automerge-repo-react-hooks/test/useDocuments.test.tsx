import { DocumentId, PeerId, Repo } from "@automerge/automerge-repo"
import { DummyStorageAdapter } from "@automerge/automerge-repo/test/helpers/DummyStorageAdapter"
import { act, render, waitFor } from "@testing-library/react"
import React from "react"
import { describe, expect, it, vi } from "vitest"
import { useDocuments } from "../src/useDocuments"
import { RepoContext } from "../src/useRepo"

describe("useDocuments", () => {
  const setup = () => {
    const repo = new Repo({
      peerId: "alice" as PeerId,
      network: [],
      storage: new DummyStorageAdapter(),
    })

    const wrapper = ({ children }) => {
      return (
        <RepoContext.Provider value={repo}>{children}</RepoContext.Provider>
      )
    }

    let documentValues: Record<string, any> = {}

    const documentIds = range(10).map(i => {
      const value = { foo: i }
      const handle = repo.create(value)
      documentValues[handle.documentId] = value
      return handle.documentId
    })

    return { repo, wrapper, documentIds, documentValues }
  }

<<<<<<< HEAD
  const Component = ({ ids, onDocs }: {
    ids: DocumentId[],
    onDocs: (documents: Record<DocumentId, unknown>) => void,
=======
  const Component = ({
    ids,
    onDocs,
  }: {
    ids: DocumentId[]
    onDocs: (documents: Record<DocumentId, unknown>) => void
>>>>>>> e7f43b36
  }) => {
    const documents = useDocuments(ids)
    onDocs(documents)
    return null
  }

  it("returns a collection of documents, given a list of ids", async () => {
<<<<<<< HEAD
    const { documentIds, documentValues, wrapper } = setup()
    const onDocs = vi.fn()

    render(<Component ids={documentIds} onDocs={onDocs} />, { wrapper })
    await waitFor(() => expect(onDocs).toHaveBeenCalledWith(documentValues))
  })

  it("updates documents when they change", async () => {
    const { repo, documentIds, documentValues, wrapper } = setup()
    const onDocs = vi.fn()

    render(<Component ids={documentIds} onDocs={onDocs} />, { wrapper })
    await waitFor(() => expect(onDocs).toHaveBeenCalledWith(documentValues))
=======
    const { documentIds, wrapper } = setup()
    const onDocs = vi.fn()

    render(<Component ids={documentIds} onDocs={onDocs} />, { wrapper })
    await waitFor(() =>
      expect(onDocs).toHaveBeenCalledWith(
        Object.fromEntries(documentIds.map((id, i) => [id, { foo: i }]))
      )
    )
  })

  it("updates documents when they change", async () => {
    const { repo, documentIds, wrapper } = setup()
    const onDocs = vi.fn()

    render(<Component ids={documentIds} onDocs={onDocs} />, { wrapper })
    await waitFor(() =>
      expect(onDocs).toHaveBeenCalledWith(
        Object.fromEntries(documentIds.map((id, i) => [id, { foo: i }]))
      )
    )
>>>>>>> e7f43b36

    act(() => {
      // multiply the value of foo in each document by 10
      documentIds.forEach(id => {
        const handle = repo.find(id)
        handle.change(s => (s.foo *= 10))
      })
    })
<<<<<<< HEAD
    await waitFor(() => expect(onDocs).toHaveBeenCalledWith(
      Object.fromEntries(Object.entries(documentValues).map(
        ([k, { foo }]) => [k, { foo: foo * 10 }]
      ))
    ))
  })

  it("updates documents when one is deleted", async () => {
    const { repo, documentIds, documentValues, wrapper } = setup()
    const onDocs = vi.fn()

    render(<Component ids={documentIds} onDocs={onDocs} />, { wrapper })

    // delete the first document
    act(() => {
      const handle = repo.find(documentIds[0])
      handle.delete()
    })

    await waitFor(() => expect(onDocs).toHaveBeenCalledWith(
      { ...documentValues, [documentIds[0]]: undefined }
    ))
  })

  it(`removes documents when they're removed from the list of ids`, async () => {
    const { documentIds, documentValues, wrapper } = setup()
    const onDocs = vi.fn()

    const { rerender } = render(<Component ids={documentIds} onDocs={onDocs} />, { wrapper })
    await waitFor(() => expect(onDocs).toHaveBeenCalledWith(documentValues))
=======
    await waitFor(() =>
      expect(onDocs).toHaveBeenCalledWith(
        Object.fromEntries(documentIds.map((id, i) => [id, { foo: i * 10 }]))
      )
    )
  })

  it(`removes documents when they're removed from the list of ids`, async () => {
    const { documentIds, wrapper } = setup()
    const onDocs = vi.fn()

    const { rerender } = render(
      <Component ids={documentIds} onDocs={onDocs} />,
      { wrapper }
    )
    await waitFor(() =>
      expect(onDocs).toHaveBeenCalledWith(
        Object.fromEntries(documentIds.map((id, i) => [id, { foo: i }]))
      )
    )
>>>>>>> e7f43b36

    // remove the first document
    rerender(<Component ids={documentIds.slice(1)} onDocs={onDocs} />)
    // 👆 Note that this only works because documentIds.slice(1) is a different
    // object from documentIds. If we modified documentIds directly, the hook
    // wouldn't re-run.
<<<<<<< HEAD
    await waitFor(() => expect(onDocs).toHaveBeenCalledWith(
      { ...documentValues, [documentIds[0]]: undefined }
    ))
=======
    await waitFor(() =>
      expect(onDocs).toHaveBeenCalledWith(
        Object.fromEntries(
          documentIds.map((id, i) => [id, { foo: i }]).slice(1)
        )
      )
    )
>>>>>>> e7f43b36
  })
})

const range = (n: number) => [...Array(n).keys()]

interface ExampleDoc {
  foo: number
}<|MERGE_RESOLUTION|>--- conflicted
+++ resolved
@@ -32,18 +32,12 @@
     return { repo, wrapper, documentIds, documentValues }
   }
 
-<<<<<<< HEAD
-  const Component = ({ ids, onDocs }: {
-    ids: DocumentId[],
-    onDocs: (documents: Record<DocumentId, unknown>) => void,
-=======
   const Component = ({
     ids,
     onDocs,
   }: {
     ids: DocumentId[]
     onDocs: (documents: Record<DocumentId, unknown>) => void
->>>>>>> e7f43b36
   }) => {
     const documents = useDocuments(ids)
     onDocs(documents)
@@ -51,21 +45,6 @@
   }
 
   it("returns a collection of documents, given a list of ids", async () => {
-<<<<<<< HEAD
-    const { documentIds, documentValues, wrapper } = setup()
-    const onDocs = vi.fn()
-
-    render(<Component ids={documentIds} onDocs={onDocs} />, { wrapper })
-    await waitFor(() => expect(onDocs).toHaveBeenCalledWith(documentValues))
-  })
-
-  it("updates documents when they change", async () => {
-    const { repo, documentIds, documentValues, wrapper } = setup()
-    const onDocs = vi.fn()
-
-    render(<Component ids={documentIds} onDocs={onDocs} />, { wrapper })
-    await waitFor(() => expect(onDocs).toHaveBeenCalledWith(documentValues))
-=======
     const { documentIds, wrapper } = setup()
     const onDocs = vi.fn()
 
@@ -87,7 +66,6 @@
         Object.fromEntries(documentIds.map((id, i) => [id, { foo: i }]))
       )
     )
->>>>>>> e7f43b36
 
     act(() => {
       // multiply the value of foo in each document by 10
@@ -96,38 +74,6 @@
         handle.change(s => (s.foo *= 10))
       })
     })
-<<<<<<< HEAD
-    await waitFor(() => expect(onDocs).toHaveBeenCalledWith(
-      Object.fromEntries(Object.entries(documentValues).map(
-        ([k, { foo }]) => [k, { foo: foo * 10 }]
-      ))
-    ))
-  })
-
-  it("updates documents when one is deleted", async () => {
-    const { repo, documentIds, documentValues, wrapper } = setup()
-    const onDocs = vi.fn()
-
-    render(<Component ids={documentIds} onDocs={onDocs} />, { wrapper })
-
-    // delete the first document
-    act(() => {
-      const handle = repo.find(documentIds[0])
-      handle.delete()
-    })
-
-    await waitFor(() => expect(onDocs).toHaveBeenCalledWith(
-      { ...documentValues, [documentIds[0]]: undefined }
-    ))
-  })
-
-  it(`removes documents when they're removed from the list of ids`, async () => {
-    const { documentIds, documentValues, wrapper } = setup()
-    const onDocs = vi.fn()
-
-    const { rerender } = render(<Component ids={documentIds} onDocs={onDocs} />, { wrapper })
-    await waitFor(() => expect(onDocs).toHaveBeenCalledWith(documentValues))
-=======
     await waitFor(() =>
       expect(onDocs).toHaveBeenCalledWith(
         Object.fromEntries(documentIds.map((id, i) => [id, { foo: i * 10 }]))
@@ -148,18 +94,12 @@
         Object.fromEntries(documentIds.map((id, i) => [id, { foo: i }]))
       )
     )
->>>>>>> e7f43b36
 
     // remove the first document
     rerender(<Component ids={documentIds.slice(1)} onDocs={onDocs} />)
     // 👆 Note that this only works because documentIds.slice(1) is a different
     // object from documentIds. If we modified documentIds directly, the hook
     // wouldn't re-run.
-<<<<<<< HEAD
-    await waitFor(() => expect(onDocs).toHaveBeenCalledWith(
-      { ...documentValues, [documentIds[0]]: undefined }
-    ))
-=======
     await waitFor(() =>
       expect(onDocs).toHaveBeenCalledWith(
         Object.fromEntries(
@@ -167,7 +107,6 @@
         )
       )
     )
->>>>>>> e7f43b36
   })
 })
 
