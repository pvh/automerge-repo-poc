--- conflicted
+++ resolved
@@ -19,14 +19,10 @@
 }
 
 export class BrowserWebSocketClientAdapter extends WebSocketNetworkAdapter {
-<<<<<<< HEAD
-  timerId?: NodeJS.Timeout
-=======
   // Type trickery required for platform independence,
   // see https://stackoverflow.com/questions/45802988/typescript-use-correct-version-of-settimeout-node-vs-window
   timerId?: ReturnType<typeof setTimeout>
 
->>>>>>> dda6fbb3
   url: string
 
   constructor(url: string) {
@@ -91,11 +87,7 @@
     this.send({ type: "leave", senderId: this.peerId! })
   }
 
-<<<<<<< HEAD
-  send(message: Message) {
-=======
   send(message: FromClientMessage) {
->>>>>>> dda6fbb3
     if ("data" in message && message.data.byteLength === 0) {
       throw new Error("tried to send a zero-length message")
     }
